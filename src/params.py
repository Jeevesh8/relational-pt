from frozendict import frozendict

from .globals import stable_config
from .models.utils import get_tokenizer

config = {
    "pad_for": {
        "input_ids": get_tokenizer().pad_token_id,
        "post_tags": 500,
        "user_tags": 500,
        "relations": 0,
    },
    "batch_size":
    1,
    "post_tags": {
        "B": 0,
        "I": 1
    },
    "user_tags": [{
        "B": i,
        "I": i + 1
    } for i in range(1, stable_config["max_users"] * 2, 2)],
    "n_epochs":
    5,
    "train_files": ["../subtrees-text-4096/train.txt"],
    "valid_files": ["../subtrees-text-4096/valid.txt"],
    "save_model_file":
    "../relational_pretrained.wts",
}

n_samples = 0
for filename in config["train_files"]:
    with open(filename) as f:
        for elem in f.read().split("\n"):
            if not elem.startswith("-" * 14):
                n_samples += 1

config["opt"] = {
    "lr":
    0.0001,
    "max_grad_norm":
    1.0,  # Gradients clipped at this norm. Use "None" for no clipping
    "total_steps":
    2 * n_samples // (config["batch_size"] * stable_config["num_devices"]),
    "restart_from":
    0,
    "use_schedule":
    True,
    "weight_decay":
    None,  # Use "None" for no weight decay; adamw will be used if it is not None.
}

<<<<<<< HEAD
tokenizer = get_tokenizer()
=======
tokenizer = get_tokenizer()    

config = frozendict(config)
>>>>>>> bc201a41
<|MERGE_RESOLUTION|>--- conflicted
+++ resolved
@@ -50,10 +50,7 @@
     None,  # Use "None" for no weight decay; adamw will be used if it is not None.
 }
 
-<<<<<<< HEAD
+
 tokenizer = get_tokenizer()
-=======
-tokenizer = get_tokenizer()    
 
 config = frozendict(config)
->>>>>>> bc201a41
