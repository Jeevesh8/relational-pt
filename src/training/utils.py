--- conflicted
+++ resolved
@@ -116,18 +116,10 @@
     return relation_match_metric(n_processes)
 
 def convert_ids_to_tags(lis, idx):
-<<<<<<< HEAD
     return [
             "B-P" if config["post_tags"]["B"] == lis[i] else "I-P"
             for i in range(0, idx)
            ]
-
-=======
-        return [
-            "B-P" if config["post_tags"]["B"] == lis[i] else "I-P"
-            for i in range(0, idx)
-        ]
->>>>>>> d2211f57
 
 def batch_to_post_tags(
         references: jnp.ndarray,
@@ -144,16 +136,9 @@
         Lists of references and predictions converted to string tags for each sample sequence in the batch.
     """
 
-<<<<<<< HEAD
     seq_lens = jnp.reshape(jnp.sum(references != config["pad_for"]["post_tags"],
                        axis=-1), (-1)).tolist()
-    print("Seq lens:", seq_lens)
-    print("predictions shape:", predictions.shape)
-    print("references shape:", references.shape)
-=======
-    seq_lens = jnp.reshape(jnp.sum(references != config["pad_for"]["post_tags"], axis=-1), (-1)).tolist()
-
->>>>>>> d2211f57
+  
     with Pool(sum(seq_lens) // 10000 + 1) as p:
         predictions_lis = p.starmap(convert_ids_to_tags,
                                     zip(predictions.tolist(), seq_lens))
