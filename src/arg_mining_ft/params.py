--- conflicted
+++ resolved
@@ -1,18 +1,9 @@
 from frozendict import frozendict
 
 ft_config = {
-<<<<<<< HEAD
     "batch_size": 1,
     "pt_wts_file": None,
     "cmv_modes_dir": None,
     "n_epochs": 10,
 }
-=======
-    'batch_size': 1,
-    'pt_wts_file': None,
-    'cmv_modes_dir': None,
-    'n_epochs': 10,
-}
-
-ft_config = frozendict(ft_config)
->>>>>>> bc201a41
+ft_config = frozendict(ft_config)