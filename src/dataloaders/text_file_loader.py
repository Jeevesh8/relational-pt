import re
import tensorflow as tf

from multiprocessing import Pool

from .utils import (
    convert_to_named_tuple,
    only_inside_links,
    tree_ids_to_nos,
    dict_to_inputs,
)
from ..globals import stable_config


def remove_artifacts(tree):
    """Removes some artifacts introduced by the preprocessing steps from tree['body']
    Additionally, modify this function to distort/modify post-wise text from the training files."""
    for post in tree:
        post["body"] = post["body"].replace("  ", " ")
    return tree


def get_all_trees(read_file):
    with open(read_file) as f:
        post_trees = [
<<<<<<< HEAD
            elem.strip() for elem in f.readlines() if not elem.startswith("-" * 14)
        ][:24]
=======
            elem.strip() for elem in f.readlines()
            if not elem.startswith("-" * 14)
            ]
>>>>>>> fa8ab743

    comment_pattern = (
        r"<post(\d+) parent_id= (.*?)> <user(\d+)>(.+?)<\/user\d+> <\/post\d+>"
    )
    tree_with_post_parent_user_no = [
        re.findall(comment_pattern, post_tree) for post_tree in post_trees
    ]

    tree_with_post_parent_user_no = [
        [
            {
                "post_id": int(elem[0]),
                "parent_id": None if elem[1] == "None" else int(elem[1]),
                "user_no": int(elem[2]),
                "body": (" " if i != 0 else "") + elem[3].strip(),
            }
            for i, elem in enumerate(tree)
        ]
        for tree in tree_with_post_parent_user_no
    ]
    return tree_with_post_parent_user_no


def format_data(tree_with_post_parent_user_no):
    with Pool(5) as p:
        tree_with_post_parent_user_no = p.map(
            remove_artifacts, tree_with_post_parent_user_no
        )
        tree_with_post_parent_user_no = p.map(
            only_inside_links, tree_with_post_parent_user_no
        )
        tree_with_post_parent_user_no = p.map(
            tree_ids_to_nos, tree_with_post_parent_user_no
        )
        inputs_tags_n_rels = p.map(dict_to_inputs, tree_with_post_parent_user_no)
    return inputs_tags_n_rels


def get_generator(file_lis):
    def data_generator():
        nonlocal file_lis
        for file in file_lis:
            tree_with_post_parent_user_no = get_all_trees(file)
            inputs_tags_n_rels = format_data(tree_with_post_parent_user_no)
            for train_inp in inputs_tags_n_rels:
                yield train_inp

    return data_generator


def get_tfds_dataset(file_lis, config):
    dataset = tf.data.Dataset.from_generator(
        get_generator(file_lis),
        output_signature=(
            tf.TensorSpec(shape=(None), dtype=tf.int32, name="input_ids"),
            tf.TensorSpec(shape=(None), dtype=tf.int32, name="post_tags"),
            tf.TensorSpec(shape=(None), dtype=tf.int32, name="user_tags"),
            tf.TensorSpec(shape=(None, None), dtype=tf.int32, name="relations"),
        ),
    )

    dataset = (
        dataset.padded_batch(
            config["batch_size"],
            padded_shapes=(
                [stable_config["max_len"]],
                [stable_config["max_len"]],
                [stable_config["max_len"]],
                [stable_config["max_comps"], 3],
            ),
            padding_values=(
                config["pad_for"]["input_ids"],
                config["pad_for"]["post_tags"],
                config["pad_for"]["user_tags"],
                config["pad_for"]["relations"],
            ),
        )
        .batch(stable_config["num_devices"], drop_remainder=True)
        .map(convert_to_named_tuple)
    )

    return dataset.as_numpy_iterator()<|MERGE_RESOLUTION|>--- conflicted
+++ resolved
@@ -23,14 +23,9 @@
 def get_all_trees(read_file):
     with open(read_file) as f:
         post_trees = [
-<<<<<<< HEAD
-            elem.strip() for elem in f.readlines() if not elem.startswith("-" * 14)
-        ][:24]
-=======
             elem.strip() for elem in f.readlines()
             if not elem.startswith("-" * 14)
             ]
->>>>>>> fa8ab743
 
     comment_pattern = (
         r"<post(\d+) parent_id= (.*?)> <user(\d+)>(.+?)<\/user\d+> <\/post\d+>"
