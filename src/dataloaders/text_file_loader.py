--- conflicted
+++ resolved
@@ -23,14 +23,9 @@
 def get_all_trees(read_file):
     with open(read_file) as f:
         post_trees = [
-<<<<<<< HEAD
             elem.strip() for elem in f.readlines()
             if not elem.startswith("-" * 14)
             ]
-=======
-            elem.strip() for elem in f.readlines() if not elem.startswith("-" * 14)
-        ][:100]
->>>>>>> d2211f57
 
     comment_pattern = (
         r"<post(\d+) parent_id= (.*?)> <user(\d+)>(.+?)<\/user\d+> <\/post\d+>"
@@ -92,7 +87,6 @@
         ),
     )
 
-<<<<<<< HEAD
     dataset = (dataset.padded_batch(
         config["batch_size"],
         padded_shapes=(
@@ -108,26 +102,5 @@
             config["pad_for"]["relations"],
         ),
     ).batch(stable_config["num_devices"], drop_remainder=True).map(convert_to_named_tuple))
-=======
-    dataset = (
-        dataset.padded_batch(
-            config["batch_size"],
-            padded_shapes=(
-                [stable_config["max_len"]],
-                [stable_config["max_len"]],
-                [stable_config["max_len"]],
-                [stable_config["max_comps"], 3],
-            ),
-            padding_values=(
-                config["pad_for"]["input_ids"],
-                config["pad_for"]["post_tags"],
-                config["pad_for"]["user_tags"],
-                config["pad_for"]["relations"],
-            ),
-        )
-        .batch(stable_config["num_devices"])
-        .map(convert_to_named_tuple)
-    )
->>>>>>> d2211f57
 
     return dataset.as_numpy_iterator()