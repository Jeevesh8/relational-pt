from functools import partial
from typing import Callable

from flax import serialization

from src.models.utils import get_tokenizer

import jax
import flax
import haiku as hk
from haiku.data_structures import to_mutable_dict
from flax.training import train_state

import jax.numpy as jnp
from jax.random import PRNGKey
from jax.tree_util import tree_map
from transformers import FlaxBigBirdModel
from datasets import load_metric

from src.globals import stable_config
from src.params import config
from src.models import crf_layer, tree_crf, relational_model
from src.training.utils import load_relational_metric, batch_to_post_tags
from src.training.optimizer import get_adam_opt
from src.dataloaders.text_file_loader import get_tfds_dataset

# import jax.tools.colab_tpu

# jax.tools.colab_tpu.setup_tpu()

print("Devices detected: ", jax.local_devices())


def comp_prediction_loss(logits, lengths, label_tags):
    return crf_layer(n_classes=2)(hk.Linear(2)(logits), lengths, label_tags)


def relation_prediction_loss(embds, choice_mask, label_relations, max_comps, embed_dim):
    model1 = relational_model(n_rels=1, max_comps=max_comps, embed_dim=embed_dim)
    log_energies = model1(embds, choice_mask)
    return tree_crf().disc_loss(log_energies, label_relations)


relation_prediction_loss = partial(
    relation_prediction_loss,
    max_comps=stable_config["max_comps"],
    embed_dim=stable_config["embed_dim"],
)


def predict_components(logits, lengths):
    return crf_layer(n_classes=2).batch_viterbi_decode(hk.Linear(2)(logits), lengths)[0]


def predict_relations(embds, choice_mask, max_comps, embed_dim):
    model1 = relational_model(n_rels=1, max_comps=max_comps, embed_dim=embed_dim)
    log_energies = model1(embds, choice_mask)
    return tree_crf().mst(log_energies)[1]


predict_relations = partial(
    predict_relations,
    max_comps=stable_config["max_comps"],
    embed_dim=stable_config["embed_dim"],
)


class TrainState(train_state.TrainState):
    comp_prediction_loss: Callable = flax.struct.field(pytree_node=False)
    relation_prediction_loss: Callable = flax.struct.field(pytree_node=False)
    comp_predictor: Callable = flax.struct.field(pytree_node=False)
    relation_predictor: Callable = flax.struct.field(pytree_node=False)
    config: dict = flax.struct.field(pytree_node=False)


@partial(jax.pmap, axis_name="device_axis", donate_argnums=(0, 1, 2))
def train_step(state, batch, key):
    attention_mask = batch.input_ids != state.config["pad_for"]["input_ids"]
    lengths = jnp.sum(attention_mask, axis=-1)

    def comp_prediction_loss(params, key):
        key, subkey = jax.random.split(key)
        logits = state.apply_fn(
            batch.input_ids,
            attention_mask,
            params=params["embds_params"],
            dropout_rng=subkey,
            train=True,
        )["last_hidden_state"]

        return state.comp_prediction_loss(
            params["comp_predictor"], key, logits, lengths, batch.post_tags
        )

    grad_fn = jax.value_and_grad(comp_prediction_loss)
    key, subkey = jax.random.split(key)
    _comp_prediction_loss, grad = grad_fn(state.params, subkey)
    grad = jax.lax.pmean(grad, axis_name="device_axis")
    new_state = state.apply_gradients(grads=grad)

    def relation_prediction_loss(params, key):
        key, subkey = jax.random.split(key)
        embds = state.apply_fn(
            batch.input_ids,
            attention_mask,
            batch.post_tags,
            params=params["embds_params"],
            dropout_rng=subkey,
            train=True,
        )["last_hidden_state"]
        return state.relation_prediction_loss(
            params["relation_predictor"],
            key,
            embds,
            batch.post_tags == config["post_tags"]["B"],
            batch.relations,
        )

    grad_fn = jax.value_and_grad(relation_prediction_loss)
    key, subkey = jax.random.split(key)
    _relation_prediction_loss, grad = grad_fn(new_state.params, subkey)
    grad = jax.lax.pmean(grad, axis_name="device_axis")
    new_new_state = new_state.apply_gradients(grads=grad)

    losses = {
        "comp_pred_loss": _comp_prediction_loss,
        "rel_pred_loss": _relation_prediction_loss,
    }
    return new_new_state, losses, key


@jax.pmap
def get_comp_preds(state, batch):
    attention_mask = batch.input_ids != state.config["pad_for"]["input_ids"]
    lengths = jnp.sum(attention_mask, axis=-1)

    logits = state.apply_fn(
        batch.input_ids,
        attention_mask,
        params=params["embds_params"],
        train=False,
    )["last_hidden_state"]

    comp_preds = state.comp_predictor(
        params["comp_predictor"], jax.random.PRNGKey(42), logits, lengths
    )
    return comp_preds


@jax.pmap
def get_rel_preds(state, batch):

    attention_mask = batch.input_ids != state.config["pad_for"]["input_ids"]

    embds = state.apply_fn(
        batch.input_ids,
        attention_mask,
        batch.post_tags,
        params=params["embds_params"],
        train=False,
    )["last_hidden_state"]

    rel_preds = state.relation_predictor(
        params["relation_predictor"],
        jax.random.PRNGKey(42),
        embds,
        batch.post_tags == state.config["post_tags"]["B"],
    )
    return rel_preds


def get_preds(state, batch):
    return get_comp_preds(state, batch), get_rel_preds(state, batch)


comp_prediction_metric = load_metric("seqeval")
rel_prediction_metric = load_relational_metric()


def eval_step(state, batch):
    comp_preds, rel_preds = get_preds(state, batch)
    comp_preds = jnp.reshape(comp_preds, (-1, jnp.shape(comp_preds)[-1]))
    rel_preds = jnp.reshape(rel_preds, (-1, jnp.shape(rel_preds)[-2], 3))
    post_tags = jnp.reshape(batch.post_tags, (-1, batch.post_tags.shape[-1]))
    relations = jnp.reshape(batch.relations, (-1, batch.relations.shape[-2], 3))
    references, predictions = batch_to_post_tags(post_tags, comp_preds)
    comp_prediction_metric.add_batch(predictions=predictions, references=references)
    rel_prediction_metric.add_batch(rel_preds, relations)


if __name__ == "__main__":

    key = PRNGKey(42)

    transformer_model = FlaxBigBirdModel.from_pretrained(
<<<<<<< HEAD
        stable_config["checkpoint"], num_hidden_layers=11
    )
=======
        stable_config["checkpoint"], num_hidden_layers=12
    )

>>>>>>> 2223dcef
    tokenizer = get_tokenizer()

    pure_cpl = hk.transform(comp_prediction_loss)
    pure_rpl = hk.transform(relation_prediction_loss)

    pure_pc = hk.transform(predict_components)
    pure_pr = hk.transform(predict_relations)

    params = {}

    sample_logits = jnp.zeros(
        (config["batch_size"], stable_config["max_len"], stable_config["embed_dim"]),
        dtype=jnp.float32,
    )
    sample_lengths = jnp.full(
        (config["batch_size"]), stable_config["max_len"], dtype=jnp.int32
    )
    sample_comp_labels = jax.random.randint(
        key, (config["batch_size"], stable_config["max_len"]), 0, 2
    )

    sample_relations = jax.random.randint(
        key,
        (config["batch_size"], stable_config["max_comps"], 3),
        0,
        stable_config["max_comps"],
    )
    sample_relations = jnp.where(jnp.array([True, True, False]), sample_relations, 0)

    key, subkey = jax.random.split(key)
    params["comp_predictor"] = pure_cpl.init(
        subkey, sample_logits, sample_lengths, sample_comp_labels
    )

    key, subkey = jax.random.split(key)
    params["relation_predictor"] = pure_rpl.init(
        subkey, sample_logits, sample_comp_labels == 0, sample_relations
    )

    del sample_logits, sample_lengths, sample_comp_labels, sample_relations

    params["embds_params"] = transformer_model.params

    opt = get_adam_opt()

    init_train_state = TrainState.create(
        apply_fn=transformer_model.__call__,
        params=params,
        tx=opt,
        comp_prediction_loss=pure_cpl.apply,
        relation_prediction_loss=pure_rpl.apply,
        comp_predictor=pure_pc.apply,
        relation_predictor=pure_pr.apply,
        config=config,
    )

    key = jax.random.split(key, stable_config["num_devices"])

    train_dataset = get_tfds_dataset(config["train_files"], config)
    val_dataset = get_tfds_dataset(config["valid_files"], config)

    num_iters = 0
    loop_state = flax.jax_utils.replicate(init_train_state)
    del init_train_state

    losses = {"comp_pred_loss": jnp.array([0.0]), "rel_pred_loss": jnp.array([0.0])}

    log_loss_n_iters = 100
    validation_n_iters = 4000

    for epoch in range(config["n_epochs"]):

        for batch in train_dataset:
            loop_state, step_losses, key = train_step(loop_state, batch, key)
            step_losses = jax.tree_util.tree_map(
                lambda x: jnp.mean(x, axis=0), step_losses
            )
            losses = jax.tree_multimap(lambda x, y: x + y, losses, step_losses)

            num_iters += 1

            if num_iters % log_loss_n_iters == 0:
                print(
                    "component prediction loss for iterations",
                    num_iters - log_loss_n_iters,
                    "to",
                    num_iters,
                    ":",
                    losses["comp_pred_loss"] / log_loss_n_iters,
                )
                print(
                    "relation prediction loss for iterations",
                    num_iters - log_loss_n_iters,
                    "to",
                    num_iters,
                    ":",
                    losses["rel_pred_loss"] / log_loss_n_iters,
                )
                losses["comp_pred_loss"] = 0.0
                losses["rel_pred_loss"] = 0.0

        train_dataset = get_tfds_dataset(config["train_files"], config)

        write_file = config["save_model_file"] + str(epoch)
        with open(write_file, "wb+") as f:

            to_write = {
                "embds_params": loop_state.params["embds_params"],
                "comp_predictor": to_mutable_dict(loop_state.params["comp_predictor"]),
                "relation_predictor": to_mutable_dict(
                    loop_state.params["relation_predictor"]
                ),
            }

            f.write(
                serialization.to_bytes(
                    jax.tree_util.tree_map(lambda x: jnp.take(x, [0], axis=0), to_write)
                )
            )
            print("COMPLETER TRAINING. WEIGHTS STORED AT:", write_file)<|MERGE_RESOLUTION|>--- conflicted
+++ resolved
@@ -193,14 +193,9 @@
     key = PRNGKey(42)
 
     transformer_model = FlaxBigBirdModel.from_pretrained(
-<<<<<<< HEAD
-        stable_config["checkpoint"], num_hidden_layers=11
-    )
-=======
         stable_config["checkpoint"], num_hidden_layers=12
     )
 
->>>>>>> 2223dcef
     tokenizer = get_tokenizer()
 
     pure_cpl = hk.transform(comp_prediction_loss)
